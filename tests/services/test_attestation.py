import datetime
import mock
import pytest

from tests.helpers.eth_utils import sample_eth_address, str_eth
from database import db_models
from logic.attestation_service import (VerificationService,
                                       VerificationServiceResponse)
from logic.service_utils import (PhoneVerificationError,
                                 EmailVerificationError,
                                 FacebookVerificationError,
                                 TwitterVerificationError)
from tests.factories.attestation import VerificationCodeFactory
from util.time_ import utcnow
VC = db_models.VerificationCode

SIGNATURE_LENGTH = 132


def test_generate_phone_verification_code_new_phone(
        mock_send_sms, mock_normalize_number):
    phone = '5551231212'
    resp = VerificationService.generate_phone_verification_code(phone)
    assert isinstance(resp, VerificationServiceResponse)

    db_code = VC.query.filter(VC.phone == phone).first()
    assert db_code is not None
    assert db_code.code is not None
    assert len(db_code.code) == 6
    assert db_code.expires_at is not None
    assert db_code.created_at is not None
    assert db_code.updated_at is not None


def test_generate_phone_verification_code_phone_already_in_db(
        mock_send_sms, session, mock_normalize_number):
    vc_obj = VerificationCodeFactory.build()
    expires_at = vc_obj.expires_at
    vc_obj.created_at = utcnow() - datetime.timedelta(seconds=10)
    vc_obj.updated_at = utcnow() - datetime.timedelta(seconds=10)
    session.add(vc_obj)
    session.commit()

    phone = vc_obj.phone
    resp = VerificationService.generate_phone_verification_code(phone)
    assert isinstance(resp, VerificationServiceResponse)

    assert VC.query.filter(VC.phone == phone).count() == 1

    db_code = VC.query.filter(VC.phone == phone).first()
    assert db_code is not None
    assert db_code.code is not None
    assert len(db_code.code) == 6
    assert db_code.expires_at is not None
    assert db_code.created_at is not None
    assert db_code.updated_at is not None
    assert db_code.updated_at >= db_code.created_at
    assert db_code.expires_at > expires_at


def test_generate_phone_verification_code_twilio_exception(
        mock_send_sms_exception, session, mock_normalize_number):
    phone = '5551231212'
    with pytest.raises(PhoneVerificationError) as service_err:
        VerificationService.generate_phone_verification_code(phone)

    assert str(service_err.value) == 'Could not send verification code.'
    db_code = VC.query.filter(VC.phone == phone).first()
    assert db_code is None


def test_verify_phone_valid_code(session, mock_normalize_number):
    vc_obj = VerificationCodeFactory.build()
    session.add(vc_obj)
    session.commit()

    args = {
        'eth_address': str_eth(sample_eth_address),
        'phone': vc_obj.phone,
        'code': vc_obj.code
    }
    resp = VerificationService.verify_phone(**args)
    assert isinstance(resp, VerificationServiceResponse)
    resp_data = resp.data

    assert len(resp_data['signature']) == SIGNATURE_LENGTH
    assert resp_data['claim_type'] == 10
    assert resp_data['data'] == 'phone verified'


def test_verify_phone_expired_code(session, mock_normalize_number):
    vc_obj = VerificationCodeFactory.build()
    vc_obj.expires_at = utcnow() - datetime.timedelta(days=1)
    session.add(vc_obj)
    session.commit()

    args = {
        'eth_address': str_eth(sample_eth_address),
        'phone': vc_obj.phone,
        'code': vc_obj.code
    }
    with pytest.raises(PhoneVerificationError) as service_err:
        VerificationService.verify_phone(**args)

    assert str(service_err.value) == 'The code you provided has expired.'


def test_verify_phone_wrong_code(session, mock_normalize_number):
    vc_obj = VerificationCodeFactory.build()
    session.add(vc_obj)
    session.commit()

    args = {
        'eth_address': str_eth(sample_eth_address),
        'phone': vc_obj.phone,
        'code': 'garbage'
    }
    with pytest.raises(PhoneVerificationError) as service_err:
        VerificationService.verify_phone(**args)

    assert str(service_err.value) == 'The code you provided is invalid.'


def test_verify_phone_phone_not_found(session, mock_normalize_number):
    vc_obj = VerificationCodeFactory.build()
    session.add(vc_obj)
    session.commit()

    args = {
        'eth_address': str_eth(sample_eth_address),
        'phone': 'garbage',
        'code': vc_obj.code
    }
    with pytest.raises(PhoneVerificationError) as service_err:
        VerificationService.verify_phone(**args)

    assert str(service_err.value) == 'The given phone number was not found.'


def test_generate_phone_verification_rate_limit_exceeded(
        session, mock_normalize_number):
    vc_obj = VerificationCodeFactory.build()
    vc_obj.updated_at = utcnow() + datetime.timedelta(seconds=9)
    session.add(vc_obj)
    session.commit()

    phone = vc_obj.phone
    with pytest.raises(PhoneVerificationError) as service_err:
        VerificationService.generate_phone_verification_code(phone)
    assert str(service_err.value) == ('Please wait briefly before requesting a'
                                      ' new verification code.')


@mock.patch('python_http_client.client.Client')
def test_generate_email_verification_code_new_phone(MockHttpClient):
    email = 'hello@world.foo'
    resp = VerificationService.generate_email_verification_code(email)
    assert isinstance(resp, VerificationServiceResponse)

    db_code = VC.query.filter(VC.email == email).first()
    assert db_code is not None
    assert db_code.code is not None
    assert 6 == len(db_code.code)
    assert db_code.expires_at is not None
    assert db_code.created_at is not None
    assert db_code.updated_at is not None


@mock.patch('python_http_client.client.Client')
def test_generate_email_verification_code_email_already_in_db(
        MockHttpClient, session):
    vc_obj = VerificationCodeFactory.build()
    expires_at = vc_obj.expires_at
    vc_obj.created_at = utcnow() - datetime.timedelta(seconds=10)
    vc_obj.updated_at = utcnow() - datetime.timedelta(seconds=10)
    session.add(vc_obj)
    session.commit()

    email = vc_obj.email
    resp = VerificationService.generate_email_verification_code(email)
    assert isinstance(resp, VerificationServiceResponse)

    assert VC.query.filter(VC.email == email).count() == 1
    db_code = VC.query.filter(VC.email == email).first()
    assert db_code is not None
    assert db_code.code is not None
    assert len(db_code.code) == 6
    assert db_code.expires_at is not None
    assert db_code.created_at is not None
    assert db_code.updated_at is not None
    assert db_code.updated_at >= db_code.created_at
    assert db_code.expires_at > expires_at


@mock.patch('util.time_.utcnow')
def test_verify_email_valid_code(mock_now, session):
    vc_obj = VerificationCodeFactory.build()
    session.add(vc_obj)
    session.commit()

    req = {
        'eth_address': str_eth(sample_eth_address),
        'email': vc_obj.email.upper(),
        'code': vc_obj.code
    }
    mock_now.return_value = vc_obj.expires_at - datetime.timedelta(minutes=1)
    resp = VerificationService.verify_email(**req)
    resp_data = resp.data
    assert len(resp_data['signature']) == SIGNATURE_LENGTH
    assert resp_data['claim_type'] == 11
    assert resp_data['data'] == 'email verified'


@mock.patch('util.time_.utcnow')
def test_verify_email_expired_code(mock_now, session):
    vc_obj = VerificationCodeFactory.build()
    session.add(vc_obj)
    session.commit()

    req = {
        'eth_address': str_eth(sample_eth_address),
        'email': vc_obj.email,
        'code': vc_obj.code
    }
    mock_now.return_value = vc_obj.expires_at + datetime.timedelta(minutes=1)
    with pytest.raises(EmailVerificationError) as service_err:
        VerificationService.verify_email(**req)

    assert str(service_err.value) == 'The code you provided has expired.'


@mock.patch('util.time_.utcnow')
def test_verify_email_wrong_code(mock_now, session):
    vc_obj = VerificationCodeFactory.build()
    session.add(vc_obj)
    session.commit()

    req = {
        'eth_address': str_eth(sample_eth_address),
        'email': vc_obj.email,
        'code': 'garbage'
    }
    mock_now.return_value = vc_obj.expires_at - datetime.timedelta(minutes=1)
    with pytest.raises(EmailVerificationError) as service_err:
        VerificationService.verify_email(**req)

    assert str(service_err.value) == 'The code you provided is invalid.'


@mock.patch('util.time_.utcnow')
def test_verify_email_email_not_found(mock_now, session):
    vc_obj = VerificationCodeFactory.build()
    session.add(vc_obj)
    session.commit()

    args = {
        'eth_address': str_eth(sample_eth_address),
        'email': 'garbage',
        'code': vc_obj.code
    }
    mock_now.return_value = vc_obj.expires_at - datetime.timedelta(minutes=1)
    with pytest.raises(EmailVerificationError) as service_err:
        VerificationService.verify_email(**args)

    assert str(service_err.value) == 'The given email was not found.'


def test_facebook_auth_url():
<<<<<<< HEAD
    redirect_url = 'http://hello.world'
    resp = VerificationService.facebook_auth_url(redirect_url)
    assert isinstance(resp, VerificationServiceResponse)
    resp_data = resp.data
    assert resp_data['url'] == (
=======
    resp = VerificationService.facebook_auth_url()
    assert resp['url'] == (
>>>>>>> e26ab32d
        'https://www.facebook.com/v2.12/dialog/oauth?client_id'
        '=facebook-client-id&redirect_uri'
        '=http://testhost.com/redirects/facebook/')


@mock.patch('http.client.HTTPSConnection')
def test_verify_facebook_valid_code(MockHttpConnection):
    mock_http_conn = mock.Mock()
    mock_get_response = mock.Mock()
    mock_get_response.read.return_value = '{"access_token": "foo"}'
    mock_http_conn.getresponse.return_value = mock_get_response
    MockHttpConnection.return_value = mock_http_conn
    args = {
        'eth_address': '0x112234455C3a32FD11230C42E7Bccd4A84e02010',
        'code': 'abcde12345'
    }
    resp = VerificationService.verify_facebook(**args)
    assert isinstance(resp, VerificationServiceResponse)
    resp_data = resp.data
    mock_http_conn.request.assert_called_once_with(
        'GET',
        '/v2.12/oauth/access_token?client_id=facebook-client-id&' +
        'client_secret=facebook-client-secret&' +
<<<<<<< HEAD
        'redirect_uri=http://hello.world/&code=abcde12345')
    assert len(resp_data['signature']) == SIGNATURE_LENGTH
    assert resp_data['claim_type'] == 3
    assert resp_data['data'] == 'facebook verified'
=======
        'redirect_uri=http://testhost.com/redirects/facebook/&code=abcde12345')
    assert len(resp['signature']) == SIGNATURE_LENGTH
    assert resp['claim_type'] == 3
    assert resp['data'] == 'facebook verified'
>>>>>>> e26ab32d


@mock.patch('http.client.HTTPSConnection')
def test_verify_facebook_invalid_code(MockHttpConnection):
    mock_http_conn = mock.Mock()
    mock_get_response = mock.Mock()
    mock_get_response.read.return_value = '{"error": "bar"}'
    mock_http_conn.getresponse.return_value = mock_get_response
    MockHttpConnection.return_value = mock_http_conn
    args = {
        'eth_address': '0x112234455C3a32FD11230C42E7Bccd4A84e02010',
        'code': 'bananas'
    }
    with pytest.raises(FacebookVerificationError) as service_err:
        VerificationService.verify_facebook(**args)

    mock_http_conn.request.assert_called_once_with(
        'GET',
        '/v2.12/oauth/access_token?client_id=facebook-client-id' +
        '&client_secret=facebook-client-secret&' +
<<<<<<< HEAD
        'redirect_uri=http://hello.world/&code=bananas')
    assert str(service_err.value) == 'The code you provided is invalid.'
=======
        'redirect_uri=http://testhost.com/redirects/facebook/&code=bananas')
    assert code == 'INVALID'
    assert path == 'code'
    assert message == 'The code you provided is invalid.'
>>>>>>> e26ab32d


@mock.patch('oauth2.Client')
@mock.patch('logic.attestation_service.session')
def test_twitter_auth_url(mock_session, MockOauthClient):
    mock_oauth_client = mock.Mock()
    mock_oauth_client.request.return_value = {
        'status': '200'}, b'oauth_token=peaches&oauth_token_secret=pears'
    MockOauthClient.return_value = mock_oauth_client
    resp = VerificationService.twitter_auth_url()
    assert isinstance(resp, VerificationServiceResponse)
    resp_data = resp.data
    mock_oauth_client.request.assert_called_once_with(
        'https://api.twitter.com/oauth/request_token', 'GET')
    assert resp_data['url'] == ('https://api.twitter.com/oauth/authenticate?'
                                'oauth_token=peaches')


@mock.patch('oauth2.Client')
@mock.patch('logic.attestation_service.session')
def test_verify_twitter_valid_code(mock_session, MockOauthClient):
    dict = {'request_token': 'bar'}
    mock_session.__contains__.side_effect = dict.__contains__
    mock_oauth_client = mock.Mock()
    mock_oauth_client.request.return_value = {
        'status': '200'}, b'oauth_token=guavas&oauth_token_secret=mangos'
    MockOauthClient.return_value = mock_oauth_client
    args = {
        'eth_address': '0x112234455C3a32FD11230C42E7Bccd4A84e02010',
        'oauth_verifier': 'blueberries'
    }
    resp = VerificationService.verify_twitter(**args)
    assert isinstance(resp, VerificationServiceResponse)
    resp_data = resp.data
    mock_oauth_client.request.assert_called_once_with(
        'https://api.twitter.com/oauth/access_token', 'GET')
    assert len(resp_data['signature']) == SIGNATURE_LENGTH
    assert resp_data['claim_type'] == 4
    assert resp_data['data'] == 'twitter verified'


@mock.patch('oauth2.Client')
@mock.patch('logic.attestation_service.session')
def test_verify_twitter_invalid_verifier(mock_session, MockOauthClient):
    dict = {'request_token': 'bar'}
    mock_session.__contains__.side_effect = dict.__contains__
    mock_oauth_client = mock.Mock()
    mock_oauth_client.request.return_value = {'status': '401'}, b''
    MockOauthClient.return_value = mock_oauth_client
    args = {
        'eth_address': '0x112234455C3a32FD11230C42E7Bccd4A84e02010',
        'oauth_verifier': 'pineapples'
    }
    with pytest.raises(TwitterVerificationError) as service_err:
        VerificationService.verify_twitter(**args)

    mock_oauth_client.request.assert_called_once_with(
        'https://api.twitter.com/oauth/access_token', 'GET')
    assert str(service_err.value) == 'The verifier you provided is invalid.'


@mock.patch('oauth2.Client')
@mock.patch('logic.attestation_service.session')
def test_verify_twitter_invalid_session(mock_session, MockOauthClient):
    args = {
        'eth_address': '0x112234455C3a32FD11230C42E7Bccd4A84e02010',
        'oauth_verifier': 'pineapples'
    }

    with pytest.raises(TwitterVerificationError) as service_err:
        VerificationService.verify_twitter(**args)

    assert str(service_err.value) == 'Session not found.'<|MERGE_RESOLUTION|>--- conflicted
+++ resolved
@@ -266,16 +266,8 @@
 
 
 def test_facebook_auth_url():
-<<<<<<< HEAD
-    redirect_url = 'http://hello.world'
-    resp = VerificationService.facebook_auth_url(redirect_url)
-    assert isinstance(resp, VerificationServiceResponse)
-    resp_data = resp.data
-    assert resp_data['url'] == (
-=======
     resp = VerificationService.facebook_auth_url()
     assert resp['url'] == (
->>>>>>> e26ab32d
         'https://www.facebook.com/v2.12/dialog/oauth?client_id'
         '=facebook-client-id&redirect_uri'
         '=http://testhost.com/redirects/facebook/')
@@ -299,17 +291,10 @@
         'GET',
         '/v2.12/oauth/access_token?client_id=facebook-client-id&' +
         'client_secret=facebook-client-secret&' +
-<<<<<<< HEAD
-        'redirect_uri=http://hello.world/&code=abcde12345')
-    assert len(resp_data['signature']) == SIGNATURE_LENGTH
-    assert resp_data['claim_type'] == 3
-    assert resp_data['data'] == 'facebook verified'
-=======
         'redirect_uri=http://testhost.com/redirects/facebook/&code=abcde12345')
     assert len(resp['signature']) == SIGNATURE_LENGTH
     assert resp['claim_type'] == 3
     assert resp['data'] == 'facebook verified'
->>>>>>> e26ab32d
 
 
 @mock.patch('http.client.HTTPSConnection')
@@ -330,15 +315,10 @@
         'GET',
         '/v2.12/oauth/access_token?client_id=facebook-client-id' +
         '&client_secret=facebook-client-secret&' +
-<<<<<<< HEAD
-        'redirect_uri=http://hello.world/&code=bananas')
-    assert str(service_err.value) == 'The code you provided is invalid.'
-=======
         'redirect_uri=http://testhost.com/redirects/facebook/&code=bananas')
     assert code == 'INVALID'
     assert path == 'code'
     assert message == 'The code you provided is invalid.'
->>>>>>> e26ab32d
 
 
 @mock.patch('oauth2.Client')
